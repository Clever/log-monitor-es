--- conflicted
+++ resolved
@@ -19,17 +19,14 @@
     commands:
     - $HOME/ci-scripts/circleci/docker-publish $DOCKER_USER $DOCKER_PASS "$DOCKER_EMAIL" $DOCKER_ORG
     - $HOME/ci-scripts/circleci/catapult-publish $CATAPULT_URL $CATAPULT_USER $CATAPULT_PASS log-monitor-es
+    - $HOME/ci-scripts/circleci/dapple-deploy $DAPPLE_URL $DAPPLE_USER $DAPPLE_PASS log-monitor-es dev-infra no-confirm-deploy
+    - $HOME/ci-scripts/circleci/dapple-deploy $DAPPLE_URL $DAPPLE_USER $DAPPLE_PASS log-monitor-es production no-confirm-deploy
     branch: master
   non-master:
     owner: Clever
     commands:
     - $HOME/ci-scripts/circleci/docker-publish $DOCKER_USER $DOCKER_PASS "$DOCKER_EMAIL" $DOCKER_ORG
     - $HOME/ci-scripts/circleci/catapult-publish $CATAPULT_URL $CATAPULT_USER $CATAPULT_PASS log-monitor-es
-<<<<<<< HEAD
     branch: /^(?!master$).*$/
-=======
-    - $HOME/ci-scripts/circleci/dapple-deploy $DAPPLE_URL $DAPPLE_USER $DAPPLE_PASS log-monitor-es dev-infra no-confirm-deploy
-    - $HOME/ci-scripts/circleci/dapple-deploy $DAPPLE_URL $DAPPLE_USER $DAPPLE_PASS log-monitor-es production no-confirm-deploy
->>>>>>> f82e88ec
 general:
   build_dir: ../.go_workspace/src/github.com/$CIRCLE_PROJECT_USERNAME/$CIRCLE_PROJECT_REPONAME